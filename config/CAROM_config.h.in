/* config/CAROM_config.h.in.  Generated from configure.ac by autoheader.  */



#ifndef INCLUDED_CAROM_CONFIG_H
#define INCLUDED_CAROM_CONFIG_H

#define CAROM_VERSION_MAJOR 0
#define CAROM_VERSION_MINOR 1
#define CAROM_VERSION_PATCHLEVEL 0


/* Enable assertion checking */
#undef DEBUG_CHECK_ASSERTIONS

<<<<<<< HEAD
/* Define to dummy `main' function (if any) required to link to the Fortran
   libraries. */
#undef FC_DUMMY_MAIN

/* Define if F77 and FC dummy `main' functions are identical. */
#undef FC_DUMMY_MAIN_EQ_F77

/* Define to a macro mangling the given C identifier (in lower and upper
   case), which must not contain underscores, for linking with Fortran. */
#undef FC_FUNC

/* As FC_FUNC, but for C identifiers containing underscores. */
#undef FC_FUNC_

=======
>>>>>>> 35174b4b
/* define if the compiler supports basic C++11 syntax */
#undef HAVE_CXX11

/* Define to 1 if you have the <inttypes.h> header file. */
#undef HAVE_INTTYPES_H

/* Define to 1 if you have the `z' library (-lz). */
#undef HAVE_LIBZ

/* Define to 1 if you have the <memory.h> header file. */
#undef HAVE_MEMORY_H

/* Define to 1 if you have the <stdint.h> header file. */
#undef HAVE_STDINT_H

/* Define to 1 if you have the <stdlib.h> header file. */
#undef HAVE_STDLIB_H

/* Define to 1 if you have the <strings.h> header file. */
#undef HAVE_STRINGS_H

/* Define to 1 if you have the <string.h> header file. */
#undef HAVE_STRING_H

/* Define to 1 if you have the <sys/stat.h> header file. */
#undef HAVE_SYS_STAT_H

/* Define to 1 if you have the <sys/types.h> header file. */
#undef HAVE_SYS_TYPES_H

/* Define to 1 if you have the <unistd.h> header file. */
#undef HAVE_UNISTD_H

/* Name of package */
#undef PACKAGE

/* Define to the address where bug reports for this package should be sent. */
#undef PACKAGE_BUGREPORT

/* Define to the full name of this package. */
#undef PACKAGE_NAME

/* Define to the full name and version of this package. */
#undef PACKAGE_STRING

/* Define to the one symbol short name of this package. */
#undef PACKAGE_TARNAME

/* Define to the home page for this package. */
#undef PACKAGE_URL

/* Define to the version of this package. */
#undef PACKAGE_VERSION

/* Define to 1 if you have the ANSI C header files. */
#undef STDC_HEADERS

/* Version number of package */
#undef VERSION



#endif
<|MERGE_RESOLUTION|>--- conflicted
+++ resolved
@@ -13,7 +13,6 @@
 /* Enable assertion checking */
 #undef DEBUG_CHECK_ASSERTIONS
 
-<<<<<<< HEAD
 /* Define to dummy `main' function (if any) required to link to the Fortran
    libraries. */
 #undef FC_DUMMY_MAIN
@@ -28,8 +27,6 @@
 /* As FC_FUNC, but for C identifiers containing underscores. */
 #undef FC_FUNC_
 
-=======
->>>>>>> 35174b4b
 /* define if the compiler supports basic C++11 syntax */
 #undef HAVE_CXX11
 
